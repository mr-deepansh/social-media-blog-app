--- conflicted
+++ resolved
@@ -1,9 +1,4 @@
 import { User } from "../models/user.model.js";
-<<<<<<< HEAD
-=======
-import { User } from "../models/user.model.js";
-import { User } from "../models/user.models.js";
->>>>>>> aa6e13f4
 import { asyncHandler } from "../utility/AsyncHandler.js";
 import { ApiError } from "../utility/ApiError.js";
 import { ApiResponse } from "../utility/ApiResponse.js";
