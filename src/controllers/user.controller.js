--- conflicted
+++ resolved
@@ -1,12 +1,6 @@
-<<<<<<< HEAD
 import { User } from "../models/user.model.js";
-=======
-<<<<<<< HEAD
 import { User } from "../models/user.model.js";
-=======
 import { User } from "../models/user.models.js";
->>>>>>> b8abeda72761f46764038761221c3c28e6d7683e
->>>>>>> 4b8b2f0c
 import { asyncHandler } from "../utility/AsyncHandler.js";
 import { ApiError } from "../utility/ApiError.js";
 import { ApiResponse } from "../utility/ApiResponse.js";
